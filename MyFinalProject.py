import pandas as pd
import numpy as np
from sklearn.model_selection import train_test_split
from sklearn.linear_model import LinearRegression
from sklearn.tree import DecisionTreeRegressor
from sklearn.metrics import r2_score, mean_absolute_error, mean_squared_error
import matplotlib.pyplot as plt
import seaborn as sns
import os

class BikeDataCurator:
    def __init__(self, filepath):
        self.filepath = filepath
        self.main_data = None
        self.correlation_data = None
        self.descriptive_data = None
        self.predictive_data = None
        
    def load_data(self):
        try:
            self.main_data = pd.read_csv(self.filepath)
            print(f"✓ Data loaded successfully: {len(self.main_data)} records")
            return True
        except FileNotFoundError:
            print(f"✗ Error: File '{self.filepath}' not found")
            return False
        except Exception as e:
            print(f"✗ Error loading data: {e}")
            return False
    
    def create_correlation_dataset(self, output_path='correlation.csv'):

        if self.main_data is None:
            print("✗ Please load data first")
            return False
        
        print("\n=== Creating Correlation Dataset ===")
        
        correlation_vars = [
            'temp',
            'atemp',
            'hum',
            'windspeed',
            'season',
            'mnth',
            'hr',
            'weekday',
            'holiday',
            'workingday',
            'weathersit',
            'casual',
            'registered',
            'cnt'
        ]
        
        self.correlation_data = self.main_data[correlation_vars].copy()
        initial_count = len(self.correlation_data)
        print(f"Initial records: {initial_count}")
        
        print("\n=== Cleaning Correlation Data ===")
        
        missing_before = self.correlation_data.isnull().sum()
        if missing_before.sum() > 0:
            print("\n⚠ Missing values detected:")
            print(missing_before[missing_before > 0])
            self.correlation_data = self.correlation_data.dropna()
            print(f"✓ Removed {initial_count - len(self.correlation_data)} rows with missing values")
        else:
            print("✓ No missing values found")
        
        duplicates = self.correlation_data.duplicated().sum()
        if duplicates > 0:
            self.correlation_data = self.correlation_data.drop_duplicates()
            print(f"✓ Removed {duplicates} duplicate rows")
        else:
            print("✓ No duplicate rows found")
        
        print("\n=== Validating Normalized Variables ===")
        normalized_vars = ['temp', 'atemp', 'hum', 'windspeed']
        for var in normalized_vars:
            invalid = self.correlation_data[(self.correlation_data[var] < 0) | 
                                            (self.correlation_data[var] > 1)]
            if len(invalid) > 0:
                print(f"⚠ Found {len(invalid)} invalid {var} values")
                self.correlation_data = self.correlation_data[
                    (self.correlation_data[var] >= 0) & 
                    (self.correlation_data[var] <= 1)
                ]
        print("✓ Normalized variables validated")
        
        print("\n=== Validating Categorical Variables ===")
        validations = {
            'season': (1, 4),
            'mnth': (1, 12),
            'hr': (0, 23),
            'weekday': (0, 6),
            'holiday': (0, 1),
            'workingday': (0, 1),
            'weathersit': (1, 4)
        }
        
        for var, (min_val, max_val) in validations.items():
            invalid = self.correlation_data[
                (self.correlation_data[var] < min_val) | 
                (self.correlation_data[var] > max_val)
            ]
            if len(invalid) > 0:
                print(f"⚠ Found {len(invalid)} invalid {var} values")
                self.correlation_data = self.correlation_data[
                    (self.correlation_data[var] >= min_val) & 
                    (self.correlation_data[var] <= max_val)
                ]
        print("✓ Categorical variables validated")
        
        print("\n=== Detecting Outliers in Rental Counts ===")
        for col in ['cnt', 'casual', 'registered']:
            Q1 = self.correlation_data[col].quantile(0.25)
            Q3 = self.correlation_data[col].quantile(0.75)
            IQR = Q3 - Q1
            lower = Q1 - 3 * IQR
            upper = Q3 + 3 * IQR
            
            outliers = self.correlation_data[
                (self.correlation_data[col] < lower) | 
                (self.correlation_data[col] > upper)
            ]
            
            if len(outliers) > 0:
                print(f"⚠ Found {len(outliers)} outliers in {col}")
                self.correlation_data = self.correlation_data[
                    (self.correlation_data[col] >= lower) & 
                    (self.correlation_data[col] <= upper)
                ]
        
        final_count = len(self.correlation_data)
        removed_count = initial_count - final_count
        
        print("\n" + "="*50)
        print("CORRELATION PREPROCESSING SUMMARY")
        print("="*50)
        print(f"Initial records:    {initial_count}")
        print(f"Final records:      {final_count}")
        print(f"Removed records:    {removed_count} ({(removed_count/initial_count)*100:.2f}%)")
        print(f"Data quality:       {(final_count/initial_count)*100:.2f}%")
        print("="*50)
        
        self.correlation_data.to_csv(output_path, index=False)
        print(f"\n✓ Correlation dataset created: {output_path}")
        print(f"  Variables: {len(correlation_vars)}")
        print(f"  Records: {final_count}")
        
        return True
    
    def create_descriptive_dataset(self, output_path='descriptive.csv'):
        if self.main_data is None:
            print("✗ Please load data first")
            return False

        print("\n=== Creating Descriptive Dataset ===")
        df = self.main_data.copy()

        variables = {
            'dependent': ['cnt', 'casual', 'registered'],
            'independent': {
                'temporal': ['hr', 'weekday', 'workingday', 'mnth', 'season', 'yr', 'holiday'],
                'environmental': ['weathersit', 'temp', 'atemp', 'hum', 'windspeed']
            }
        }

        plan_rows = [
            {'Section': 'PLAN', 'Item': 'Variables Selected - Dependent', 'Details': ', '.join(variables['dependent'])},
            {'Section': 'PLAN', 'Item': 'Variables Selected - Independent (Temporal)', 'Details': ', '.join(variables['independent']['temporal'])},
            {'Section': 'PLAN', 'Item': 'Variables Selected - Independent (Environmental)', 'Details': ', '.join(variables['independent']['environmental'])},
            {'Section': 'PLAN', 'Item': 'Objective', 'Details': 'Understand hourly demand patterns, seasonal/weekday effects, weather impact, and user-type behavior.'},
            {'Section': 'PLAN', 'Item': 'Theoretical Framework', 'Details': 'Demand Elasticity; Temporal Patterns; Weather–Demand; User Segmentation'},
            {'Section': 'PLAN', 'Item': 'Type of Analysis', 'Details': 'count, mean, median, mode, std, quartiles, IQR; simple tabulation with percent; comparisons; distributions; outliers'}
        ]
        plan_df = pd.DataFrame(plan_rows)

        numeric_cols = [c for c in ['cnt', 'casual', 'registered', 'temp', 'atemp', 'hum', 'windspeed'] if c in df.columns]
        basic_rows = []
        for col in numeric_cols:
            s = df[col].dropna()
            mode_vals = s.mode()
            mode_val = mode_vals.iloc[0] if not mode_vals.empty else np.nan
            q1 = s.quantile(0.25); q3 = s.quantile(0.75)
            basic_rows.append({
                'Section': 'BASIC_STATS', 'Variable': col, 'Count': int(s.count()), 'Mean': float(s.mean()),
                'Median': float(s.median()), 'Mode': float(mode_val) if pd.notnull(mode_val) else np.nan,
                'Std': float(s.std()), 'Min': float(s.min()), 'Q1': float(q1), 'Q3': float(q3),
                'Max': float(s.max()), 'Range': float(s.max() - s.min()), 'IQR': float(q3 - q1),
                'Skew': float(s.skew()), 'Kurt': float(s.kurt())
            })
        basic_df = pd.DataFrame(basic_rows)

        tab_rows = []
        cat_vars = ['season', 'mnth', 'hr', 'weekday', 'holiday', 'workingday', 'weathersit', 'yr']
        n = len(df)
        for var in cat_vars:
            if var not in df.columns:
                continue
            counts = df[var].value_counts().sort_index()
            for key, count in counts.items():
                pct = (count / n) * 100 if n else 0
                mean_cnt = df.loc[df[var] == key, 'cnt'].mean() if 'cnt' in df.columns else np.nan
                tab_rows.append({'Section': 'TABULATION', 'Variable': var, 'Category': int(key) if pd.notnull(key) else key,
                                 'Count': int(count), 'Percent': round(pct, 2), 'Avg_cnt': round(float(mean_cnt), 2) if pd.notnull(mean_cnt) else np.nan})
        tabs_df = pd.DataFrame(tab_rows)

        comp_rows = []
        if 'yr' in df.columns:
            for y in sorted(df['yr'].unique()):
                sub = df[df['yr'] == y]['cnt']
                comp_rows.append({'Section': 'COMPARISON', 'Comparison': 'Year', 'Group': int(y), 'Mean': float(sub.mean()), 'Median': float(sub.median()), 'Std': float(sub.std()), 'N': int(sub.count())})
        if {'casual', 'registered', 'cnt'}.issubset(df.columns):
            total = df['cnt'].sum()
            casual_p = (df['casual'].sum() / total) * 100 if total else 0
            reg_p = (df['registered'].sum() / total) * 100 if total else 0
            comp_rows.append({'Section': 'COMPARISON', 'Comparison': 'User Type Share', 'Group': 'Casual_%', 'Value': round(casual_p, 2)})
            comp_rows.append({'Section': 'COMPARISON', 'Comparison': 'User Type Share', 'Group': 'Registered_%', 'Value': round(reg_p, 2)})
        if {'workingday', 'cnt'}.issubset(df.columns):
            for k in sorted(df['workingday'].unique()):
                sub = df[df['workingday'] == k]['cnt']
                comp_rows.append({'Section': 'COMPARISON', 'Comparison': 'Workingday', 'Group': int(k), 'Mean': float(sub.mean()), 'Median': float(sub.median()), 'Std': float(sub.std()), 'N': int(sub.count())})
        if {'holiday', 'cnt'}.issubset(df.columns):
            for k in sorted(df['holiday'].unique()):
                sub = df[df['holiday'] == k]['cnt']
                comp_rows.append({'Section': 'COMPARISON', 'Comparison': 'Holiday', 'Group': int(k), 'Mean': float(sub.mean()), 'Median': float(sub.median()), 'Std': float(sub.std()), 'N': int(sub.count())})
        comp_df = pd.DataFrame(comp_rows)

        dist_rows = []
        for var in ['hr', 'weekday', 'mnth']:
            if var not in df.columns:
                continue
            grp = df.groupby(var)['cnt'].agg(['count', 'mean', 'median', 'std'])
            for k in grp.index:
                dist_rows.append({'Section': 'DISTRIBUTION', 'Dimension': var, 'Category': int(k),
                                  'Count': int(grp.loc[k, 'count']), 'Mean': round(float(grp.loc[k, 'mean']), 2),
                                  'Median': round(float(grp.loc[k, 'median']), 2), 'Std': round(float(grp.loc[k, 'std']), 2)})
        dist_df = pd.DataFrame(dist_rows)

        if 'cnt' in df.columns:
            q1 = df['cnt'].quantile(0.25); q3 = df['cnt'].quantile(0.75)
            iqr = q3 - q1; lb = q1 - 1.5 * iqr; ub = q3 + 1.5 * iqr
            mask = (df['cnt'] < lb) | (df['cnt'] > ub)
            out_df = pd.DataFrame([{'Section': 'OUTLIERS', 'Total_Records': int(len(df)), 'Outliers_Count': int(mask.sum()), 'Outliers_%': round(float(mask.mean() * 100), 2), 'Lower_Bound': float(lb), 'Upper_Bound': float(ub), 'Min_cnt': int(df['cnt'].min()), 'Max_cnt': int(df['cnt'].max())}])
        else:
            out_df = pd.DataFrame([{'Section': 'OUTLIERS', 'Msg': 'cnt not found'}])

        self.descriptive_data = pd.concat([plan_df, basic_df, tabs_df, comp_df, dist_df, out_df], ignore_index=True, sort=False)

        try:
            import os
            os.makedirs(os.path.dirname(output_path) or '.', exist_ok=True)
        except Exception:
            pass

        self.descriptive_data.to_csv(output_path, index=False)
        print(f"✓ Descriptive dataset created: {output_path}")

        return True
    
    def create_predictive_dataset(self, output_path='predictive.csv'):
        if self.main_data is None:
            print("✗ Please load data first")
            return False

        print("\n=== Creating Predictive Dataset ===")

        predictive_vars = [
            'hr',
            'weekday',
            'workingday',
            'mnth',
            'season',
            'temp',
            'atemp',
            'hum',
            'windspeed',
            'weathersit',
            'holiday',
            'cnt'
        ]
        
        self.predictive_data = self.main_data[predictive_vars].copy()
        initial_count = len(self.predictive_data)
        print(f"Initial records: {initial_count}")
        
        missing_before = self.predictive_data.isnull().sum()
        if missing_before.sum() > 0:
            print("\n⚠ Missing values detected:")
            print(missing_before[missing_before > 0])
            
            self.predictive_data = self.predictive_data.dropna()
            print(f"✓ Removed {initial_count - len(self.predictive_data)} rows with missing values")
        else:
            print("✓ No missing values found")
        
        duplicates = self.predictive_data.duplicated().sum()
        if duplicates > 0:
            self.predictive_data = self.predictive_data.drop_duplicates()
            print(f"✓ Removed {duplicates} duplicate rows")
        else:
            print("✓ No duplicate rows found")
        
        print("\n=== Validating Data Ranges ===")
        
        invalid_rows = 0
        
        invalid_hr = self.predictive_data[(self.predictive_data['hr'] < 0) | 
                                          (self.predictive_data['hr'] > 23)]
        if len(invalid_hr) > 0:
            print(f"⚠ Found {len(invalid_hr)} rows with invalid hour values")
            self.predictive_data = self.predictive_data[(self.predictive_data['hr'] >= 0) & 
                                                        (self.predictive_data['hr'] <= 23)]
            invalid_rows += len(invalid_hr)
        
        invalid_weekday = self.predictive_data[(self.predictive_data['weekday'] < 0) | 
                                               (self.predictive_data['weekday'] > 6)]
        if len(invalid_weekday) > 0:
            print(f"⚠ Found {len(invalid_weekday)} rows with invalid weekday values")
            self.predictive_data = self.predictive_data[(self.predictive_data['weekday'] >= 0) & 
                                                        (self.predictive_data['weekday'] <= 6)]
            invalid_rows += len(invalid_weekday)
        
        invalid_mnth = self.predictive_data[(self.predictive_data['mnth'] < 1) | 
                                            (self.predictive_data['mnth'] > 12)]
        if len(invalid_mnth) > 0:
            print(f"⚠ Found {len(invalid_mnth)} rows with invalid month values")
            self.predictive_data = self.predictive_data[(self.predictive_data['mnth'] >= 1) & 
                                                        (self.predictive_data['mnth'] <= 12)]
            invalid_rows += len(invalid_mnth)
        
        invalid_season = self.predictive_data[(self.predictive_data['season'] < 1) | 
                                              (self.predictive_data['season'] > 4)]
        if len(invalid_season) > 0:
            print(f"⚠ Found {len(invalid_season)} rows with invalid season values")
            self.predictive_data = self.predictive_data[(self.predictive_data['season'] >= 1) & 
                                                        (self.predictive_data['season'] <= 4)]
            invalid_rows += len(invalid_season)
        
        invalid_weather = self.predictive_data[(self.predictive_data['weathersit'] < 1) | 
                                               (self.predictive_data['weathersit'] > 4)]
        if len(invalid_weather) > 0:
            print(f"⚠ Found {len(invalid_weather)} rows with invalid weather values")
            self.predictive_data = self.predictive_data[(self.predictive_data['weathersit'] >= 1) & 
                                                        (self.predictive_data['weathersit'] <= 4)]
            invalid_rows += len(invalid_weather)
        
        normalized_cols = ['temp', 'atemp', 'hum', 'windspeed']
        for col in normalized_cols:
            invalid_norm = self.predictive_data[(self.predictive_data[col] < 0) | 
                                                (self.predictive_data[col] > 1)]
            if len(invalid_norm) > 0:
                print(f"⚠ Found {len(invalid_norm)} rows with invalid {col} values")
                self.predictive_data = self.predictive_data[(self.predictive_data[col] >= 0) & 
                                                            (self.predictive_data[col] <= 1)]
                invalid_rows += len(invalid_norm)
        
        binary_cols = ['workingday', 'holiday']
        for col in binary_cols:
            invalid_binary = self.predictive_data[~self.predictive_data[col].isin([0, 1])]
            if len(invalid_binary) > 0:
                print(f"⚠ Found {len(invalid_binary)} rows with invalid {col} values")
                self.predictive_data = self.predictive_data[self.predictive_data[col].isin([0, 1])]
                invalid_rows += len(invalid_binary)
        
        invalid_cnt = self.predictive_data[self.predictive_data['cnt'] < 0]
        if len(invalid_cnt) > 0:
            print(f"⚠ Found {len(invalid_cnt)} rows with negative rental counts")
            self.predictive_data = self.predictive_data[self.predictive_data['cnt'] >= 0]
            invalid_rows += len(invalid_cnt)
        
        if invalid_rows == 0:
            print("✓ All data ranges are valid")
        else:
            print(f"✓ Removed {invalid_rows} rows with invalid values")
        
        print("\n=== Detecting Outliers ===")
        
        Q1 = self.predictive_data['cnt'].quantile(0.25)
        Q3 = self.predictive_data['cnt'].quantile(0.75)
        IQR = Q3 - Q1
        
        lower_bound = Q1 - 3 * IQR
        upper_bound = Q3 + 3 * IQR
        
        outliers = self.predictive_data[(self.predictive_data['cnt'] < lower_bound) | 
                                        (self.predictive_data['cnt'] > upper_bound)]
        
        if len(outliers) > 0:
            print(f"⚠ Found {len(outliers)} outlier records")
            print(f"  Outlier bounds: [{lower_bound:.0f}, {upper_bound:.0f}]")
            print(f"  Outlier range: {outliers['cnt'].min():.0f} - {outliers['cnt'].max():.0f}")
            
            self.predictive_data = self.predictive_data[(self.predictive_data['cnt'] >= lower_bound) & 
                                                        (self.predictive_data['cnt'] <= upper_bound)]
            print(f"✓ Removed {len(outliers)} outlier rows")
        else:
            print("✓ No extreme outliers detected")
        
        print("\n=== Validating Data Types ===")
        
        integer_cols = ['hr', 'weekday', 'workingday', 'mnth', 'season', 
                       'weathersit', 'holiday', 'cnt']
        for col in integer_cols:
            self.predictive_data[col] = self.predictive_data[col].astype(int)
        
        float_cols = ['temp', 'atemp', 'hum', 'windspeed']
        for col in float_cols:
            self.predictive_data[col] = self.predictive_data[col].astype(float)
        
        print("✓ Data types validated and corrected")
        
        final_count = len(self.predictive_data)
        removed_count = initial_count - final_count
        removed_pct = (removed_count / initial_count) * 100
        
        print("\n" + "="*50)
        print("PREDICTIVE PREPROCESSING SUMMARY")
        print("="*50)
        print(f"Initial records:    {initial_count}")
        print(f"Final records:      {final_count}")
        print(f"Removed records:    {removed_count} ({removed_pct:.2f}%)")
        print(f"Data quality:       {((final_count/initial_count)*100):.2f}%")
        print("="*50)
        
        self.predictive_data.to_csv(output_path, index=False)
        print(f"\n✓ Predictive dataset created: {output_path}")
        print(f"  Variables: {len(predictive_vars)}")
        print(f"  Records: {final_count}")
        
        print(f"\n=== Predictive Sample Statistics ===")
        print(f"Average rentals per hour: {self.predictive_data['cnt'].mean():.2f}")
        print(f"Median rentals per hour:  {self.predictive_data['cnt'].median():.2f}")
        print(f"Min rentals per hour:     {self.predictive_data['cnt'].min()}")
        print(f"Max rentals per hour:     {self.predictive_data['cnt'].max()}")
        
        return True

    def create_descriptive_visualizations(self, output_dir='descriptive_charts'):
        if self.main_data is None:
            print("✗ Please load data first")
            return False
        os.makedirs(output_dir, exist_ok=True)

        df = self.main_data.copy()

        print(f"\n=== Visualizing Descriptive Charts ===")

        saved = []

        try:
            fig, ax = plt.subplots(figsize=(8, 5))
            ax.hist(df['cnt'], bins=30, color='#69b3a2', edgecolor='black')
            ax.set_title('Distribution of Hourly Rentals (cnt)')
            ax.set_xlabel('cnt')
            ax.set_ylabel('Frequency')
            fig.tight_layout()
            p = os.path.join(output_dir, '01_hist_cnt.png')
            fig.savefig(p, dpi=200, bbox_inches='tight'); plt.close(fig)
            saved.append(p); print(f"✓ Saved: {p}")
        except Exception as e:
            print(f"! Histogram failed: {e}")

        try:
            fig, ax = plt.subplots(figsize=(9, 5))
            grp = df.groupby('hr')['cnt'].mean()
            ax.bar(grp.index, grp.values, color='#4c72b0', edgecolor='black')
            ax.set_title('Average Rentals by Hour (hr)')
            ax.set_xlabel('Hour')
            ax.set_ylabel('Average cnt')
            fig.tight_layout()
            p = os.path.join(output_dir, '02_bar_avg_by_hr.png')
            fig.savefig(p, dpi=200, bbox_inches='tight'); plt.close(fig)
            saved.append(p); print(f"✓ Saved: {p}")
        except Exception as e:
            print(f"! Bar hr failed: {e}")

        try:
            fig, ax = plt.subplots(figsize=(9, 5))
            grp = df.groupby('weekday')['cnt'].mean()
            ax.bar(grp.index, grp.values, color='#55a868', edgecolor='black')
            ax.set_title('Average Rentals by Weekday (0=Sun)')
            ax.set_xlabel('Weekday (0–6)')
            ax.set_ylabel('Average cnt')
            ax.set_xticks(range(7)); ax.set_xticklabels(['Sun','Mon','Tue','Wed','Thu','Fri','Sat'])
            fig.tight_layout()
            p = os.path.join(output_dir, '03_bar_avg_by_weekday.png')
            fig.savefig(p, dpi=200, bbox_inches='tight'); plt.close(fig)
            saved.append(p); print(f"✓ Saved: {p}")
        except Exception as e:
            print(f"! Bar weekday failed: {e}")

        try:
            fig, ax = plt.subplots(figsize=(9, 5))
            grp = df.groupby('mnth')['cnt'].mean()
            ax.bar(grp.index, grp.values, color='#c44e52', edgecolor='black')
            ax.set_title('Average Rentals by Month')
            ax.set_xlabel('Month (1–12)')
            ax.set_ylabel('Average cnt')
            fig.tight_layout()
            p = os.path.join(output_dir, '04_bar_avg_by_month.png')
            fig.savefig(p, dpi=200, bbox_inches='tight'); plt.close(fig)
            saved.append(p); print(f"✓ Saved: {p}")
        except Exception as e:
            print(f"! Bar month failed: {e}")

        try:
            fig, ax = plt.subplots(figsize=(7, 5))
            grp = df.groupby('season')['cnt'].mean()
            labels_map = {1:'Spring',2:'Summer',3:'Fall',4:'Winter'}
            labels = [labels_map.get(i, str(i)) for i in grp.index]
            ax.bar(range(len(grp)), grp.values, color='#8172b3', edgecolor='black')
            ax.set_xticks(range(len(grp))); ax.set_xticklabels(labels)
            ax.set_title('Average Rentals by Season')
            ax.set_ylabel('Average cnt')
            fig.tight_layout()
            p = os.path.join(output_dir, '05_bar_avg_by_season.png')
            fig.savefig(p, dpi=200, bbox_inches='tight'); plt.close(fig)
            saved.append(p); print(f"✓ Saved: {p}")
        except Exception as e:
            print(f"! Bar season failed: {e}")

        try:
            fig, ax = plt.subplots(figsize=(8, 5))
            grp = df.groupby('weathersit')['cnt'].mean()
            weather_map = {1:'Clear',2:'Mist/Cloudy',3:'Light Rain',4:'Heavy Rain'}
            labels = [weather_map.get(i, str(i)) for i in grp.index]
            ax.bar(range(len(grp)), grp.values, color='#937860', edgecolor='black')
            ax.set_xticks(range(len(grp))); ax.set_xticklabels(labels, rotation=15)
            ax.set_title('Average Rentals by Weather')
            ax.set_ylabel('Average cnt')
            fig.tight_layout()
            p = os.path.join(output_dir, '06_bar_avg_by_weathersit.png')
            fig.savefig(p, dpi=200, bbox_inches='tight'); plt.close(fig)
            saved.append(p); print(f"✓ Saved: {p}")
        except Exception as e:
            print(f"! Bar weather failed: {e}")

        try:
            fig, ax = plt.subplots(figsize=(6, 5))
            ax.scatter(df['temp'], df['cnt'], s=8, alpha=0.4, color='#4c72b0')
            ax.set_title('Temperature vs Rentals')
            ax.set_xlabel('temp (normalized)')
            ax.set_ylabel('cnt')
            fig.tight_layout()
            p = os.path.join(output_dir, '07_scatter_temp_cnt.png')
            fig.savefig(p, dpi=200, bbox_inches='tight'); plt.close(fig)
            saved.append(p); print(f"✓ Saved: {p}")
        except Exception as e:
            print(f"! Scatter temp failed: {e}")

        try:
            fig, ax = plt.subplots(figsize=(6, 5))
            ax.scatter(df['hum'], df['cnt'], s=8, alpha=0.4, color='#55a868')
            ax.set_title('Humidity vs Rentals')
            ax.set_xlabel('hum (normalized)')
            ax.set_ylabel('cnt')
            fig.tight_layout()
            p = os.path.join(output_dir, '08_scatter_hum_cnt.png')
            fig.savefig(p, dpi=200, bbox_inches='tight'); plt.close(fig)
            saved.append(p); print(f"✓ Saved: {p}")
        except Exception as e:
            print(f"! Scatter hum failed: {e}")

        try:
            fig, ax = plt.subplots(figsize=(6, 5))
            ax.scatter(df['windspeed'], df['cnt'], s=8, alpha=0.4, color='#c44e52')
            ax.set_title('Windspeed vs Rentals')
            ax.set_xlabel('windspeed (normalized)')
            ax.set_ylabel('cnt')
            fig.tight_layout()
            p = os.path.join(output_dir, '09_scatter_windspeed_cnt.png')
            fig.savefig(p, dpi=200, bbox_inches='tight'); plt.close(fig)
            saved.append(p); print(f"✓ Saved: {p}")
        except Exception as e:
            print(f"! Scatter windspeed failed: {e}")

        try:
            fig, ax = plt.subplots(figsize=(6, 5))
            sns.boxplot(x='workingday', y='cnt', data=df, ax=ax)
            ax.set_title('cnt by Workingday (0/1)')
            fig.tight_layout()
            p = os.path.join(output_dir, '10_box_cnt_by_workingday.png')
            fig.savefig(p, dpi=200, bbox_inches='tight'); plt.close(fig)
            saved.append(p); print(f"✓ Saved: {p}")
        except Exception as e:
            print(f"! Box workingday failed: {e}")

        try:
            fig, ax = plt.subplots(figsize=(6, 5))
            sns.boxplot(x='holiday', y='cnt', data=df, ax=ax)
            ax.set_title('cnt by Holiday (0/1)')
            fig.tight_layout()
            p = os.path.join(output_dir, '11_box_cnt_by_holiday.png')
            fig.savefig(p, dpi=200, bbox_inches='tight'); plt.close(fig)
            saved.append(p); print(f"✓ Saved: {p}")
        except Exception as e:
            print(f"! Box holiday failed: {e}")

        try:
            pivot = df.pivot_table(index='hr', columns='weekday', values='cnt', aggfunc='mean')
            fig, ax = plt.subplots(figsize=(9, 6))
            sns.heatmap(pivot, cmap='YlGnBu', ax=ax)
            ax.set_title('Average cnt by Hour × Weekday')
            ax.set_xlabel('weekday (0–6)'); ax.set_ylabel('hr (0–23)')
            fig.tight_layout()
            p = os.path.join(output_dir, '12_heatmap_hr_weekday.png')
            fig.savefig(p, dpi=200, bbox_inches='tight'); plt.close(fig)
            saved.append(p); print(f"✓ Saved: {p}")
        except Exception as e:
            print(f"! Heatmap failed: {e}")

        print(f"✓ Generated {len(saved)} charts.")
        return True

    def create_all_datasets(self):
        print("\n=== Creating Sub-Datasets ===")
        self.create_correlation_dataset()
        self.create_descriptive_dataset()
        self.create_predictive_dataset()
        self.create_descriptive_visualizations()
        print("=== Dataset creation complete ===\n")

class CorrelationAnalyzer:
    def __init__(self, data):
        self.data = data
        self.correlation_matrix = None
        
    def compute_correlations(self):
        print("\n=== Computing Correlation Matrix ===")
        self.correlation_matrix = self.data.corr(method='pearson')
        print("✓ Correlation matrix computed")
        return self.correlation_matrix
    
    def analyze_environmental_correlations(self):

        print("\n=== Environmental Correlations with Rentals ===")
        print("Objective: Identify how weather conditions influence bike rental demand")
        print("Type: Linear Pearson correlation (continuous variables)")
        print()
        
        env_vars = ['temp', 'atemp', 'hum', 'windspeed', 'weathersit']
        target = 'cnt'
        
        results = []
        for var in env_vars:
            corr = self.correlation_matrix.loc[var, target]
            results.append({
                'Variable': var,
                'Correlation': corr,
                'Strength': self._classify_strength(abs(corr)),
                'Direction': 'Positive' if corr > 0 else 'Negative'
            })
        
        df_results = pd.DataFrame(results)
        print(df_results.to_string(index=False))
        
        return df_results
    
    def analyze_temporal_correlations(self):
        print("\n=== Temporal Correlations with Rentals ===")
        print("Objective: Identify how time-based factors influence rental patterns")
        print("Type: Linear Pearson correlation (ordinal/binary variables)")
        print()
        
        temp_vars = ['hr', 'weekday', 'mnth', 'season', 'workingday', 'holiday']
        target = 'cnt'
        
        results = []
        for var in temp_vars:
            corr = self.correlation_matrix.loc[var, target]
            results.append({
                'Variable': var,
                'Correlation': corr,
                'Strength': self._classify_strength(abs(corr)),
                'Direction': 'Positive' if corr > 0 else 'Negative'
            })
        
        df_results = pd.DataFrame(results)
        print(df_results.to_string(index=False))
        
        return df_results
    
    def analyze_user_type_correlations(self):
        print("\n=== User Type Correlations ===")
        print("Objective: Understand relationship between casual and registered users")
        print("Type: Linear Pearson correlation")
        print()
        
        corr_casual_registered = self.correlation_matrix.loc['casual', 'registered']
        corr_casual_total = self.correlation_matrix.loc['casual', 'cnt']
        corr_registered_total = self.correlation_matrix.loc['registered', 'cnt']
        
        print(f"Casual vs Registered:     {corr_casual_registered:>7.4f} ({self._classify_strength(abs(corr_casual_registered))})")
        print(f"Casual vs Total:          {corr_casual_total:>7.4f} ({self._classify_strength(abs(corr_casual_total))})")
        print(f"Registered vs Total:      {corr_registered_total:>7.4f} ({self._classify_strength(abs(corr_registered_total))})")
        
        return {
            'casual_registered': corr_casual_registered,
            'casual_total': corr_casual_total,
            'registered_total': corr_registered_total
        }
    
    def find_strongest_correlations(self, threshold=0.3):
        print(f"\n=== Strongest Correlations with Rentals (|r| > {threshold}) ===")
        
        cnt_corr = self.correlation_matrix['cnt'].drop('cnt').abs().sort_values(ascending=False)
        strong_corr = cnt_corr[cnt_corr > threshold]
        
        print(f"Found {len(strong_corr)} variables with strong correlations:")
        for var, corr in strong_corr.items():
            direction = 'Positive' if self.correlation_matrix.loc[var, 'cnt'] > 0 else 'Negative'
            print(f"  {var:15s} r={self.correlation_matrix.loc[var, 'cnt']:>7.4f} ({direction}, {self._classify_strength(corr)})")
        
        return strong_corr
    
    def analyze_multicollinearity(self):
        print("\n=== Multicollinearity Analysis ===")
        print("Objective: Identify highly correlated predictor variables")
        print("Threshold: |r| > 0.8 indicates potential multicollinearity")
        print()
        
        high_corr_pairs = []
        for i in range(len(self.correlation_matrix.columns)):
            for j in range(i+1, len(self.correlation_matrix.columns)):
                var1 = self.correlation_matrix.columns[i]
                var2 = self.correlation_matrix.columns[j]
                corr = self.correlation_matrix.iloc[i, j]
                
                if abs(corr) > 0.8 and var1 != 'cnt' and var2 != 'cnt':
                    high_corr_pairs.append({
                        'Variable 1': var1,
                        'Variable 2': var2,
                        'Correlation': corr
                    })
        
        if high_corr_pairs:
            df_pairs = pd.DataFrame(high_corr_pairs).sort_values('Correlation', 
                                                                   key=abs, 
                                                                   ascending=False)
            print(df_pairs.to_string(index=False))
        else:
            print("✓ No significant multicollinearity detected")
        
        return high_corr_pairs
    
    def visualize_correlation_heatmap(self, save_path='./correlation_graphs/correlation_heatmap.png'):
        os.makedirs(os.path.dirname(save_path), exist_ok=True)
        
        plt.figure(figsize=(12, 10))
<<<<<<< HEAD

        mask = np.triu(np.ones_like(self.correlation_matrix, dtype=bool))
        
        sns.heatmap(self.correlation_matrix, 
                    mask=mask,
=======
        
        sns.heatmap(self.correlation_matrix, 
>>>>>>> 8278adf6
                    annot=True, 
                    fmt='.2f', 
                    cmap='coolwarm', 
                    center=0,
                    square=True,
                    linewidths=0.5,
                    cbar_kws={"shrink": 0.8})
        
        plt.title('Correlation Matrix - Bike Sharing Variables', 
                  fontsize=14, fontweight='bold', pad=20)
        plt.tight_layout()
        plt.savefig(save_path, dpi=300, bbox_inches='tight')
        print(f"\n✓ Correlation heatmap saved: {save_path}")
        plt.close()
    
    def visualize_rental_correlations(self, save_path='./correlation_graphs/rental_correlations.png'):
        os.makedirs(os.path.dirname(save_path), exist_ok=True)
        
        cnt_corr = self.correlation_matrix['cnt'].drop('cnt').sort_values()
        
        plt.figure(figsize=(10, 8))
        colors = ['red' if x < 0 else 'green' for x in cnt_corr.values]
        cnt_corr.plot(kind='barh', color=colors, edgecolor='black', linewidth=0.5)
        
        plt.axvline(x=0, color='black', linestyle='-', linewidth=0.8)
        plt.xlabel('Correlation Coefficient', fontsize=12)
        plt.ylabel('Variables', fontsize=12)
        plt.title('Correlation with Total Bike Rentals', 
                  fontsize=14, fontweight='bold')
        plt.grid(axis='x', alpha=0.3)
        plt.tight_layout()
        plt.savefig(save_path, dpi=300, bbox_inches='tight')
        print(f"✓ Rental correlations chart saved: {save_path}")
        plt.close()
    
    def generate_correlation_report(self):
        print("\n" + "="*60)
        print("CORRELATION ANALYSIS REPORT")
        print("="*60)
        
        self.compute_correlations()
        self.analyze_environmental_correlations()
        self.analyze_temporal_correlations()
        self.analyze_user_type_correlations()
        self.find_strongest_correlations()
        self.analyze_multicollinearity()
        
        print("\n" + "="*60)
        print("✓ Correlation analysis complete!")
        print("="*60)
    
    @staticmethod
    def _classify_strength(corr):
        abs_corr = abs(corr)
        if abs_corr >= 0.7:
            return "Very Strong"
        elif abs_corr >= 0.5:
            return "Strong"
        elif abs_corr >= 0.3:
            return "Moderate"
        elif abs_corr >= 0.1:
            return "Weak"
        else:
            return "Very Weak"

class DescriptiveAnalyzer:
    
    def __init__(self, data):
        self.data = data
        self.basic_stats = None
        self.tabulations = None
        self.distributions = None
        self.outliers = None

    def compute_basic_statistics(self):
        numeric_cols = [c for c in ['cnt', 'casual', 'registered', 'temp', 'atemp', 'hum', 'windspeed'] if c in self.data.columns]
        rows = []
        for col in numeric_cols:
            s = self.data[col].dropna()
            mode_vals = s.mode(); mode_val = mode_vals.iloc[0] if not mode_vals.empty else np.nan
            q1 = s.quantile(0.25); q3 = s.quantile(0.75)
            rows.append({'Variable': col, 'Count': int(s.count()), 'Mean': float(s.mean()), 'Median': float(s.median()), 'Mode': float(mode_val) if pd.notnull(mode_val) else np.nan, 'Std': float(s.std()), 'Min': float(s.min()), 'Q1': float(q1), 'Q3': float(q3), 'Max': float(s.max()), 'Range': float(s.max() - s.min()), 'IQR': float(q3 - q1), 'Skew': float(s.skew()), 'Kurt': float(s.kurt())})
        self.basic_stats = pd.DataFrame(rows)
        return self.basic_stats

    def analyze_categorical(self):
        cat_vars = ['season', 'mnth', 'hr', 'weekday', 'holiday', 'workingday', 'weathersit', 'yr']
        rows = []
        n = len(self.data)
        for var in cat_vars:
            if var not in self.data.columns:
                continue
            counts = self.data[var].value_counts().sort_index()
            for key, count in counts.items():
                pct = (count / n) * 100 if n else 0
                mean_cnt = self.data.loc[self.data[var] == key, 'cnt'].mean() if 'cnt' in self.data.columns else np.nan
                rows.append({'Variable': var, 'Category': int(key) if pd.notnull(key) else key, 'Count': int(count), 'Percent': round(pct, 2), 'Avg_cnt': round(float(mean_cnt), 2) if pd.notnull(mean_cnt) else np.nan})
        self.tabulations = pd.DataFrame(rows)
        return self.tabulations

    def analyze_distributions(self):
        rows = []
        for var in ['hr', 'weekday', 'mnth']:
            if var not in self.data.columns:
                continue
            grp = self.data.groupby(var)['cnt'].agg(['count', 'mean', 'median', 'std'])
            for k in grp.index:
                rows.append({'Dimension': var, 'Category': int(k), 'Count': int(grp.loc[k, 'count']), 'Mean': round(float(grp.loc[k, 'mean']), 2), 'Median': round(float(grp.loc[k, 'median']), 2), 'Std': round(float(grp.loc[k, 'std']), 2)})
        self.distributions = pd.DataFrame(rows)
        return self.distributions

    def detect_outliers(self):
        if 'cnt' not in self.data.columns:
            self.outliers = pd.DataFrame([{'Msg': 'cnt not found'}])
            return self.outliers
        q1 = self.data['cnt'].quantile(0.25); q3 = self.data['cnt'].quantile(0.75)
        iqr = q3 - q1; lb = q1 - 1.5 * iqr; ub = q3 + 1.5 * iqr
        mask = (self.data['cnt'] < lb) | (self.data['cnt'] > ub)
        self.outliers = pd.DataFrame([{'Total_Records': int(len(self.data)), 'Outliers_Count': int(mask.sum()), 'Outliers_%': round(float(mask.mean() * 100), 2), 'Lower_Bound': float(lb), 'Upper_Bound': float(ub)}])
        return self.outliers

    def get_visualization_list(self):
        return [
            'Histogram: Distribution of hourly cnt',
            'Bar: Average cnt by hr',
            'Bar: Average cnt by weekday',
            'Bar: Average cnt by month',
            'Bar: Average cnt by season',
            'Bar: Average cnt by weather situation',
            'Scatter: temp vs cnt',
            'Scatter: hum vs cnt',
            'Scatter: windspeed vs cnt',
            'Boxplot: cnt by workingday',
            'Boxplot: cnt by holiday'
        ]
    
class PredictiveAnalyzer:    
    def __init__(self, data):
        self.data = data
        self.X_train = None
        self.X_test = None
        self.y_train = None
        self.y_test = None
        self.lr_model = None
        self.dt_model = None
        self.results = {}
    
    def prepare_data(self, test_size=0.2, random_state=42):
        X = self.data.drop('cnt', axis=1)
        y = self.data['cnt']
        
        self.X_train, self.X_test, self.y_train, self.y_test = train_test_split(
            X, y, test_size=test_size, random_state=random_state
        )
        
        print(f"\n=== Data Preparation ===")
        print(f"Training set: {len(self.X_train)} records")
        print(f"Testing set: {len(self.X_test)} records")
        print(f"Features: {list(X.columns)}")
    
    def train_linear_regression(self):
        print("\n=== Training Linear Regression ===")
        self.lr_model = LinearRegression()
        self.lr_model.fit(self.X_train, self.y_train)
        
        y_pred_train = self.lr_model.predict(self.X_train)
        y_pred_test = self.lr_model.predict(self.X_test)
        
        self.results['lr'] = {
            'train_r2': r2_score(self.y_train, y_pred_train),
            'test_r2': r2_score(self.y_test, y_pred_test),
            'mae': mean_absolute_error(self.y_test, y_pred_test),
            'rmse': np.sqrt(mean_squared_error(self.y_test, y_pred_test)),
            'train_predictions': y_pred_train,
            'test_predictions': y_pred_test
        }
        
        print(f"Training R²: {self.results['lr']['train_r2']:.4f}")
        print(f"Testing R²: {self.results['lr']['test_r2']:.4f}")
        print(f"MAE: {self.results['lr']['mae']:.2f}")
        print(f"RMSE: {self.results['lr']['rmse']:.2f}")
        
        return self.lr_model
    
    def train_decision_tree(self, max_depth=10):
        print("\n=== Training Decision Tree ===")
        self.dt_model = DecisionTreeRegressor(max_depth=max_depth, random_state=42)
        self.dt_model.fit(self.X_train, self.y_train)
        
        y_pred_train = self.dt_model.predict(self.X_train)
        y_pred_test = self.dt_model.predict(self.X_test)
        
        self.results['dt'] = {
            'train_r2': r2_score(self.y_train, y_pred_train),
            'test_r2': r2_score(self.y_test, y_pred_test),
            'mae': mean_absolute_error(self.y_test, y_pred_test),
            'rmse': np.sqrt(mean_squared_error(self.y_test, y_pred_test)),
            'train_predictions': y_pred_train,
            'test_predictions': y_pred_test
        }
        
        print(f"Training R²: {self.results['dt']['train_r2']:.4f}")
        print(f"Testing R²: {self.results['dt']['test_r2']:.4f}")
        print(f"MAE: {self.results['dt']['mae']:.2f}")
        print(f"RMSE: {self.results['dt']['rmse']:.2f}")
        
        return self.dt_model
    
    def get_feature_importance(self):
        if self.dt_model is None:
            print("✗ Please train decision tree model first")
            return None
        
        feature_importance = pd.DataFrame({
            'feature': self.X_train.columns,
            'importance': self.dt_model.feature_importances_
        }).sort_values('importance', ascending=False)
        
        print("\n=== Feature Importance (Decision Tree) ===")
        print(feature_importance)
        return feature_importance
    
    def compare_models(self):
        if not self.results:
            print("✗ Please train models first")
            return
        
        print("\n=== Model Comparison ===")
        comparison = pd.DataFrame(self.results).T
        comparison = comparison[['train_r2', 'test_r2', 'mae', 'rmse']]
        print(comparison)
        
        best_model = 'Linear Regression' if self.results['lr']['test_r2'] > self.results['dt']['test_r2'] else 'Decision Tree'
        print(f"\n✓ Best performing model: {best_model}")
        
        return comparison
    
    def save_prediction_metrics(self, output_path='predictive_data/prediction_metrics.csv'):
        """Save detailed prediction metrics to CSV"""
        os.makedirs(os.path.dirname(output_path), exist_ok=True)
        
        if not self.results:
            print("✗ Please train models first")
            return
        
        metrics_data = []
        
        lr_residuals = self.y_test.values - self.results['lr']['test_predictions']
        metrics_data.append({
            'Model': 'Linear Regression',
            'Train_R2': self.results['lr']['train_r2'],
            'Test_R2': self.results['lr']['test_r2'],
            'MAE': self.results['lr']['mae'],
            'RMSE': self.results['lr']['rmse'],
            'Mean_Residual': np.mean(lr_residuals),
            'Std_Residual': np.std(lr_residuals),
            'Min_Residual': np.min(lr_residuals),
            'Max_Residual': np.max(lr_residuals)
        })
        
        dt_residuals = self.y_test.values - self.results['dt']['test_predictions']
        metrics_data.append({
            'Model': 'Decision Tree',
            'Train_R2': self.results['dt']['train_r2'],
            'Test_R2': self.results['dt']['test_r2'],
            'MAE': self.results['dt']['mae'],
            'RMSE': self.results['dt']['rmse'],
            'Mean_Residual': np.mean(dt_residuals),
            'Std_Residual': np.std(dt_residuals),
            'Min_Residual': np.min(dt_residuals),
            'Max_Residual': np.max(dt_residuals)
        })
        
        metrics_df = pd.DataFrame(metrics_data)
        metrics_df.to_csv(output_path, index=False)
        print(f"✓ Prediction metrics saved: {output_path}")
        
        return metrics_df
    
    def save_prediction_results(self, output_path='predictive_data/prediction_results.csv'):
        """Save actual vs predicted values"""
        os.makedirs(os.path.dirname(output_path), exist_ok=True)
        
        if not self.results:
            print("✗ Please train models first")
            return
        
        results_df = pd.DataFrame({
            'Actual': self.y_test.values,
            'LR_Predicted': self.results['lr']['test_predictions'],
            'LR_Residual': self.y_test.values - self.results['lr']['test_predictions'],
            'DT_Predicted': self.results['dt']['test_predictions'],
            'DT_Residual': self.y_test.values - self.results['dt']['test_predictions']
        })
        
        results_df.to_csv(output_path, index=False)
        print(f"✓ Prediction results saved: {output_path}")
        
        return results_df
    
    def visualize_predictions(self, output_dir='predictive_charts'):
        """Generate comprehensive predictive visualizations"""
        if self.lr_model is None or self.dt_model is None:
            print("✗ Please train both models first")
            return
        
        os.makedirs(output_dir, exist_ok=True)
        
        lr_pred = self.results['lr']['test_predictions']
        dt_pred = self.results['dt']['test_predictions']
        lr_residuals = self.y_test.values - lr_pred
        dt_residuals = self.y_test.values - dt_pred
        
        print(f"\n=== Creating Predictive Visualizations ===")
        saved_charts = []
        
        try:
            fig, ax = plt.subplots(figsize=(8, 6))
            ax.scatter(self.y_test, lr_pred, alpha=0.5, s=15, color='#4c72b0')
            ax.plot([self.y_test.min(), self.y_test.max()], 
                   [self.y_test.min(), self.y_test.max()], 'r--', lw=2, label='Perfect Prediction')
            ax.set_xlabel('Actual Rentals', fontsize=11)
            ax.set_ylabel('Predicted Rentals', fontsize=11)
            ax.set_title(f'Linear Regression: Actual vs Predicted\nR² = {self.results["lr"]["test_r2"]:.4f}', 
                        fontweight='bold')
            ax.legend()
            ax.grid(True, alpha=0.3)
            fig.tight_layout()
            path = os.path.join(output_dir, '01_lr_actual_vs_predicted.png')
            fig.savefig(path, dpi=300, bbox_inches='tight')
            plt.close(fig)
            saved_charts.append(path)
            print(f"✓ Saved: {path}")
        except Exception as e:
            print(f"! Chart 1 failed: {e}")
        
        try:
            fig, ax = plt.subplots(figsize=(8, 6))
            ax.scatter(self.y_test, dt_pred, alpha=0.5, s=15, color='#55a868')
            ax.plot([self.y_test.min(), self.y_test.max()], 
                   [self.y_test.min(), self.y_test.max()], 'r--', lw=2, label='Perfect Prediction')
            ax.set_xlabel('Actual Rentals', fontsize=11)
            ax.set_ylabel('Predicted Rentals', fontsize=11)
            ax.set_title(f'Decision Tree: Actual vs Predicted\nR² = {self.results["dt"]["test_r2"]:.4f}', 
                        fontweight='bold')
            ax.legend()
            ax.grid(True, alpha=0.3)
            fig.tight_layout()
            path = os.path.join(output_dir, '02_dt_actual_vs_predicted.png')
            fig.savefig(path, dpi=300, bbox_inches='tight')
            plt.close(fig)
            saved_charts.append(path)
            print(f"✓ Saved: {path}")
        except Exception as e:
            print(f"! Chart 2 failed: {e}")
        
        try:
            fig, ax = plt.subplots(figsize=(8, 6))
            ax.scatter(lr_pred, lr_residuals, alpha=0.5, s=15, color='#4c72b0')
            ax.axhline(y=0, color='r', linestyle='--', lw=2)
            ax.set_xlabel('Predicted Rentals', fontsize=11)
            ax.set_ylabel('Residuals', fontsize=11)
            ax.set_title('Linear Regression: Residual Plot', fontweight='bold')
            ax.grid(True, alpha=0.3)
            fig.tight_layout()
            path = os.path.join(output_dir, '03_lr_residual_plot.png')
            fig.savefig(path, dpi=300, bbox_inches='tight')
            plt.close(fig)
            saved_charts.append(path)
            print(f"✓ Saved: {path}")
        except Exception as e:
            print(f"! Chart 3 failed: {e}")
        
        try:
            fig, ax = plt.subplots(figsize=(8, 6))
            ax.scatter(dt_pred, dt_residuals, alpha=0.5, s=15, color='#55a868')
            ax.axhline(y=0, color='r', linestyle='--', lw=2)
            ax.set_xlabel('Predicted Rentals', fontsize=11)
            ax.set_ylabel('Residuals', fontsize=11)
            ax.set_title('Decision Tree: Residual Plot', fontweight='bold')
            ax.grid(True, alpha=0.3)
            fig.tight_layout()
            path = os.path.join(output_dir, '04_dt_residual_plot.png')
            fig.savefig(path, dpi=300, bbox_inches='tight')
            plt.close(fig)
            saved_charts.append(path)
            print(f"✓ Saved: {path}")
        except Exception as e:
            print(f"! Chart 4 failed: {e}")
        
        try:
            fig, ax = plt.subplots(figsize=(8, 6))
            ax.hist(lr_residuals, bins=50, color='#4c72b0', edgecolor='black', alpha=0.7)
            ax.axvline(x=0, color='r', linestyle='--', lw=2)
            ax.set_xlabel('Residuals', fontsize=11)
            ax.set_ylabel('Frequency', fontsize=11)
            ax.set_title(f'Linear Regression: Residual Distribution\nMean = {np.mean(lr_residuals):.2f}, Std = {np.std(lr_residuals):.2f}', 
                        fontweight='bold')
            ax.grid(True, alpha=0.3)
            fig.tight_layout()
            path = os.path.join(output_dir, '05_lr_residual_distribution.png')
            fig.savefig(path, dpi=300, bbox_inches='tight')
            plt.close(fig)
            saved_charts.append(path)
            print(f"✓ Saved: {path}")
        except Exception as e:
            print(f"! Chart 5 failed: {e}")
        
        try:
            fig, ax = plt.subplots(figsize=(8, 6))
            ax.hist(dt_residuals, bins=50, color='#55a868', edgecolor='black', alpha=0.7)
            ax.axvline(x=0, color='r', linestyle='--', lw=2)
            ax.set_xlabel('Residuals', fontsize=11)
            ax.set_ylabel('Frequency', fontsize=11)
            ax.set_title(f'Decision Tree: Residual Distribution\nMean = {np.mean(dt_residuals):.2f}, Std = {np.std(dt_residuals):.2f}', 
                        fontweight='bold')
            ax.grid(True, alpha=0.3)
            fig.tight_layout()
            path = os.path.join(output_dir, '06_dt_residual_distribution.png')
            fig.savefig(path, dpi=300, bbox_inches='tight')
            plt.close(fig)
            saved_charts.append(path)
            print(f"✓ Saved: {path}")
        except Exception as e:
            print(f"! Chart 6 failed: {e}")
        
        try:
            feature_importance = pd.DataFrame({
                'feature': self.X_train.columns,
                'importance': self.dt_model.feature_importances_
            }).sort_values('importance', ascending=True)
            
            fig, ax = plt.subplots(figsize=(8, 7))
            ax.barh(feature_importance['feature'], feature_importance['importance'], 
                   color='#55a868', edgecolor='black')
            ax.set_xlabel('Importance', fontsize=11)
            ax.set_ylabel('Features', fontsize=11)
            ax.set_title('Decision Tree: Feature Importance', fontweight='bold')
            ax.grid(True, alpha=0.3, axis='x')
            fig.tight_layout()
            path = os.path.join(output_dir, '07_feature_importance.png')
            fig.savefig(path, dpi=300, bbox_inches='tight')
            plt.close(fig)
            saved_charts.append(path)
            print(f"✓ Saved: {path}")
        except Exception as e:
            print(f"! Chart 7 failed: {e}")
        
        try:
            metrics = ['Train R²', 'Test R²', 'MAE', 'RMSE']
            lr_values = [self.results['lr']['train_r2'], self.results['lr']['test_r2'], 
                        self.results['lr']['mae'], self.results['lr']['rmse']]
            dt_values = [self.results['dt']['train_r2'], self.results['dt']['test_r2'], 
                        self.results['dt']['mae'], self.results['dt']['rmse']]
            
            x = np.arange(len(metrics))
            width = 0.35
            
            fig, ax = plt.subplots(figsize=(10, 6))
            ax.bar(x - width/2, lr_values, width, label='Linear Regression', color='#4c72b0', edgecolor='black')
            ax.bar(x + width/2, dt_values, width, label='Decision Tree', color='#55a868', edgecolor='black')
            
            ax.set_ylabel('Score', fontsize=11)
            ax.set_title('Model Performance Comparison', fontweight='bold', fontsize=13)
            ax.set_xticks(x)
            ax.set_xticklabels(metrics)
            ax.legend()
            ax.grid(True, alpha=0.3, axis='y')
            fig.tight_layout()
            path = os.path.join(output_dir, '08_model_comparison.png')
            fig.savefig(path, dpi=300, bbox_inches='tight')
            plt.close(fig)
            saved_charts.append(path)
            print(f"✓ Saved: {path}")
        except Exception as e:
            print(f"! Chart 8 failed: {e}")
        
        try:
            test_data = self.X_test.copy()
            test_data['actual'] = self.y_test.values
            test_data['lr_pred'] = lr_pred
            test_data['dt_pred'] = dt_pred
            test_data['lr_error'] = np.abs(lr_residuals)
            test_data['dt_error'] = np.abs(dt_residuals)
            
            hourly_error = test_data.groupby('hr').agg({
                'lr_error': 'mean',
                'dt_error': 'mean'
            })
            
            fig, ax = plt.subplots(figsize=(10, 6))
            ax.plot(hourly_error.index, hourly_error['lr_error'], 
                   marker='o', label='Linear Regression', color='#4c72b0', linewidth=2)
            ax.plot(hourly_error.index, hourly_error['dt_error'], 
                   marker='s', label='Decision Tree', color='#55a868', linewidth=2)
            ax.set_xlabel('Hour of Day', fontsize=11)
            ax.set_ylabel('Mean Absolute Error', fontsize=11)
            ax.set_title('Prediction Error by Hour of Day', fontweight='bold')
            ax.legend()
            ax.grid(True, alpha=0.3)
            fig.tight_layout()
            path = os.path.join(output_dir, '09_error_by_hour.png')
            fig.savefig(path, dpi=300, bbox_inches='tight')
            plt.close(fig)
            saved_charts.append(path)
            print(f"✓ Saved: {path}")
        except Exception as e:
            print(f"! Chart 9 failed: {e}")
        
        try:
            seasonal_error = test_data.groupby('season').agg({
                'lr_error': 'mean',
                'dt_error': 'mean'
            })
            
            season_labels = {1: 'Spring', 2: 'Summer', 3: 'Fall', 4: 'Winter'}
            x_labels = [season_labels.get(i, str(i)) for i in seasonal_error.index]
            
            x = np.arange(len(seasonal_error))
            width = 0.35
            
            fig, ax = plt.subplots(figsize=(8, 6))
            ax.bar(x - width/2, seasonal_error['lr_error'], width, 
                  label='Linear Regression', color='#4c72b0', edgecolor='black')
            ax.bar(x + width/2, seasonal_error['dt_error'], width, 
                  label='Decision Tree', color='#55a868', edgecolor='black')
            
            ax.set_ylabel('Mean Absolute Error', fontsize=11)
            ax.set_title('Prediction Error by Season', fontweight='bold')
            ax.set_xticks(x)
            ax.set_xticklabels(x_labels)
            ax.legend()
            ax.grid(True, alpha=0.3, axis='y')
            fig.tight_layout()
            path = os.path.join(output_dir, '10_error_by_season.png')
            fig.savefig(path, dpi=300, bbox_inches='tight')
            plt.close(fig)
            saved_charts.append(path)
            print(f"✓ Saved: {path}")
        except Exception as e:
            print(f"! Chart 10 failed: {e}")
        
        try:
            weather_error = test_data.groupby('weathersit').agg({
                'lr_error': 'mean',
                'dt_error': 'mean'
            })
            
            weather_labels = {1: 'Clear', 2: 'Mist/Cloudy', 3: 'Light Rain', 4: 'Heavy Rain'}
            x_labels = [weather_labels.get(i, str(i)) for i in weather_error.index]
            
            x = np.arange(len(weather_error))
            width = 0.35
            
            fig, ax = plt.subplots(figsize=(9, 6))
            ax.bar(x - width/2, weather_error['lr_error'], width, 
                  label='Linear Regression', color='#4c72b0', edgecolor='black')
            ax.bar(x + width/2, weather_error['dt_error'], width, 
                  label='Decision Tree', color='#55a868', edgecolor='black')
            
            ax.set_ylabel('Mean Absolute Error', fontsize=11)
            ax.set_title('Prediction Error by Weather Situation', fontweight='bold')
            ax.set_xticks(x)
            ax.set_xticklabels(x_labels, rotation=15)
            ax.legend()
            ax.grid(True, alpha=0.3, axis='y')
            fig.tight_layout()
            path = os.path.join(output_dir, '11_error_by_weather.png')
            fig.savefig(path, dpi=300, bbox_inches='tight')
            plt.close(fig)
            saved_charts.append(path)
            print(f"✓ Saved: {path}")
        except Exception as e:
            print(f"! Chart 11 failed: {e}")
        
        try:
            fig, axes = plt.subplots(1, 2, figsize=(14, 5))
            
            axes[0].scatter(self.y_test, lr_pred, alpha=0.5, s=15, color='#4c72b0')
            axes[0].plot([self.y_test.min(), self.y_test.max()], 
                        [self.y_test.min(), self.y_test.max()], 'r--', lw=2)
            axes[0].set_xlabel('Actual Rentals')
            axes[0].set_ylabel('Predicted Rentals')
            axes[0].set_title(f'Linear Regression\nR² = {self.results["lr"]["test_r2"]:.4f}, MAE = {self.results["lr"]["mae"]:.2f}')
            axes[0].grid(True, alpha=0.3)
            
            axes[1].scatter(self.y_test, dt_pred, alpha=0.5, s=15, color='#55a868')
            axes[1].plot([self.y_test.min(), self.y_test.max()], 
                        [self.y_test.min(), self.y_test.max()], 'r--', lw=2)
            axes[1].set_xlabel('Actual Rentals')
            axes[1].set_ylabel('Predicted Rentals')
            axes[1].set_title(f'Decision Tree\nR² = {self.results["dt"]["test_r2"]:.4f}, MAE = {self.results["dt"]["mae"]:.2f}')
            axes[1].grid(True, alpha=0.3)
            
            fig.suptitle('Model Comparison: Actual vs Predicted', fontweight='bold', fontsize=14)
            fig.tight_layout()
            path = os.path.join(output_dir, '12_combined_comparison.png')
            fig.savefig(path, dpi=300, bbox_inches='tight')
            plt.close(fig)
            saved_charts.append(path)
            print(f"✓ Saved: {path}")
        except Exception as e:
            print(f"! Chart 12 failed: {e}")
        
        print(f"\n✓ Generated {len(saved_charts)} predictive charts in '{output_dir}/' folder")
        return saved_charts


if __name__ == "__main__":
    print(""" ###%%%%%####%%%%%%#%%#%%%%%%%%#%%%%%**====%++*%**#*#*****+#%#***++*+*#######%%####%#####%#%%%@@@@%%##==#
    #######%*###%%###%#%%%%#########*#*##*====-=+**####+**#++#######+*+#*########%#%%%%%###%#%#######*+=-=-:
    ##########*##############%#########**+----#%%#*****###*#**############%%%%%%###%##%%%#%%@%%%%%%%#%*#**##
    @%######*##*###%###%%%%%%#%###%%####*+----%###***###%%%##%%%####*####%##%##%%%%%%###%%%%%#%%%##%##*+****
    ########%####%#%###%####%####%#####**+----*###***###%#%#####*###*#####%%%%%#####%%%%%%%%%%%%%%###%##***#
    #################%#####*####*#**####*+::::*##%%%%#%###%##%%%@@%#####%#%%%###%%##%#%%%%%%####%####****++*
    #########%%#*###***##########%%#%###+=::::*####%%%##%%%%@@@###%%#########%%%#%#%#%%##%######%###*##*****
    +*###%*#*###%#######%#%#%#%%%########+::::*###****##*##@@*----:+%####%#%#####%%%%%%%%############%######
    --==+#+++*#+**%%%#####%#=+*##%%%@@@@@%+:::*##%%%%%%%%%#%%=##**#=####%%#%%%%%%%##%%%#%#%#%%%%@@@%%%%%%###
    *#%*--:-*#**#**+==-=+=++*+*##*=%@%+=-=*+::*%#%%%%%%%#%#==---=--.-###%%%%#%#%%%%%%%%%%%%%%%%%%%%%%@%%%@%%
    =*+--:..:--=====-:..::--==**++=%@+=-::-+::#%%%%%%%%%%%%%*++*#*+-*##%#######%%%%%%%%%%%%%%%%%@@@@@@@%####
    +*=--...=+====---:.:--:-=+++=-:++=++:=:-::+#%%#%%%%%####*+*+*+=#%%#%%%##%%%%%%%%%@@@@@@@@@@@@@%%#%%@@@@@
    +=====++==+=---:--::------===+=--+=++--:::-==*+*#%%%%##=#=+##=#%%%%%%%%%%%%%%%%%%%%@@@@@%#*#%@@@@@@@@@@@
    =-+%##@*+#@%=---.....----*===*%*-=**+=-::::-===++**+**#%+%%#+#*+*##%%%%%%%#######%%%%+===#@@@@@@@@@@@@@@
    @%#@%%%#*#%%*+:.-=-==+=+###%%%%##:+#*:::::=+#%******+##%%*#@*%=*#*+*%%#%%%##*+=-:.......:*@@@@@@@@@@@@@@
    @@@%##%%#%@@@@%%%%%%%%%%%%%%**#%+@++=+::::*@@@@%@%%*##%%%%#%@#=%*%%#+###=:...............=@@@@@@@@@@@@@@
    @@%%##%%#%%%%%%%%%%%%%%%%%%#*###%+@%=*-**=*@@@@@@%##*+*%@@#@%=+@%%@%*++=:.....-====......-@@@@@@@@@@@@@@
    @%@@%#%%%%%%%%#############%##%%%+*%#-:**###@@@@@%##=:-*@@#%##**##@@%++=..-=--:...-......-@@@@@@@@@@@@@@
    @%%@%#%%#@@@@@@@@@@@@@@@@@@%##*#%#*%+:-##%%*#@@@@%#+:...%@#=+%#**#@@@*:...:.......-......-@@@@@@@@@@@@@@
    @#%@%####@@@@@@@@@@@@@@@@@@%%#+=*%*#**++#@@%**@@@%@@+:...#**%%%@@%%##*-:........:.-......-@@@@@@@@@@@@@@
    @#%@%****@@@@@@@@@@@@@@@@@@@#+:.:#+=+%@@%%@@#**@@%%@@+:...+%%%%@@%%#*+:=:.........-......:@@@@@%#*++=---
    @*#@%****@@@@@@@@@@@@@@@@@@%@@=:..+*#%%@%%%@*..-%%@@@@*-:..=%%%%%%@#++:.-=-:..::..-........::-:::::::...
    %*#@#****%@@@@@@@@@@@@@@@@@%@@@-...*%%%@@*+@@=...%@@@@#*+:...:-*@@@#++:...:+=::----.........::::::::....
    %*#@#***+%@@@@@@@@@@@@@@@@@@@@@#-..:*##@@*+@@%*=%@@@###%@@#:-=-:-*==-:.....-===-*=..........::::::::....
    :.:-:::::-===+++++++***###%@@#**%+:..*##%++@@@@@@@*++*:.:#%#*+*#-++*+=-=.......*:.::........:::::::.....
    ..........................-@#=+%:....--:*==@@@@%+**++#-..*##%@###%@#*+.::.......:=.*=.......:::::::.....
    ..........................-#*=*#*..=*****+=@%@%+++*==*=+*%@@%%@@*=##*+:..-:===-::.--........:::::::::...
    ::::::::.................:+#**=....+%@@@%%+@%#++*##**......-+=-==....:....-=...............:::::::::....
    .........................+#%#*:......=+==::###*%@%%%:.......*%*=-::.......-:..............:::::::::.....
    ........................+#@@@%::.......--...+@@%**@@-........=#*+++-:......:.......==-----====---------:
    .......................:#@#%@@*=::..:...-::.:#%#*%@@+:.........++++=-::...:++:-=...=-----------=-:::::::
    ........................%###@@@#=---==++*+=--*%*#%@@@#=:.......-***+*+=-===#%==-...==----------=-----:::
    ........................###%%+.-:===+++*##+=--*#%@@@#%@#--------====**%%#@@@*=%@@@@*=-------:::::::::...
    ........................-#%@=.#=:-=+++=-=*+*+-==-#@@%#%--==-=--+***++#@@%**+@#**+*-=+++=+====-----::::::
    ......................*%%%%@*..:-+*++==--=%@##+#*+@@@@#:-:-===+%%%%@@******@@##@++:+%%%%%%#####*++======
    ...................:#*:.....+%--+*=-===-===%%##%@%*@@#=:--==-=#@@%******+%@@***@%##%%%%#**#%%%%##%##****
    ..................-#=......:+-++-=**++====#@@@@*====+=:--=+==%+-:-+*##++#%=-=%%*%%#*#*##**%#*#@@@%######
    .................-*+...:...#+-=+**=@*++#@@@%%%#=:::::::-=+=-:::::+**++*%+..:#%%#@@=:::::::::*%*=---=----
    .................**.......=*%%##%#+#@@*+=#%%%#=...:+%#-==---:.::=-=+*#@=:.-%###.**..:::::::-:-*%*:::::::
    ................-*=......*:.*@@@@@#+@+--#@%%%*.:*@%+::-=--=-::%#*+*#%%:.:.%#*-*=-#:.:::::-:::::=%#-:::::
    ................-*:...-#%+++-#@@%%%*@#=*%%%%%%@#+:::::=++++=:=@@@@%@%-...*%+:.-#:=*:::::::::::::=@#=::::
    ................=*....*@@@@@#+-+#%%@@@#%@%%@#-::::::-*=-=**+-+***@@@@%:.=@*=:::+*-=*-::-------::-*@%----
    ................-+:..##@@*==***%%@*#@@@@@@@#====---:*@@@@@#@-::*@%*#@@%+*%+-::::+*:=#----------::-#@*:--
    :---------------++---+*#%=---=--#@@#%@@@@@%#==::::.::%@@@@@@@-#@%+#@#+%@@#+:::-::=#--#+=------::::=%%=--
    -----------------*=----+%-----:=%@#*#*@@@@@@#%%%%@%@#+@@@%@@@@%+=:::::--%*+--------%#**#+----::----#@*::
    -----------------=#-=-=**=====+#@++##%**%@@@#::-----=:+%%%%%@@%*::::::..##+:::::::-=##+#-:::.::::::#@%:.
    ----========-=====+#+====--=-=%@=.......:*%@@%*=:::...:=*%@%*@-.........+%=:....:::::..::..:::::..:#@%..
    :-:::::::::::::::::-#*==-::-*@@=::::::.::=+*++=::::-----=##%%+..........:@+-...:......:............#@#..
    ::------------------=+%@%%@@%-:......:::::::::::::::::::..::-............=%=......:...:...........-%@+..
    ::--------::::::---::::::--==--::---=++++====-::::::::::::::::::..........**......................+@@...
    ::::..........::::::::::::::::---:::--------:::....................::......#+......:.............=@@+...
    .......................:::::::::::::::::::::----=---------=========--::::..:%*..................-%@*....
    ...................................::::::::::::::---==---::::------:::::::...+#-...............+%@*.....
    ......................................:::::::::::::::::::::..::::::............#%=....::.....+%@@:......
    ..........................................::::::::::..............::::::::::::::-#@%*+===+*#@@%=........
    ...................................................:::....................:........:-+#@@@#+:...........
    ...........................................................................................::.....:::::-""")
        
    print("="*60)
    print("GROUP 1 - BIKE SHARING DATA")
    print("MIDTERM PROJECT")
    print("MEMBERS:")
    print("  - Jan Lancelot Mailig")
    print("  - Jocas Arabella Cruz")
    print("  - Eleazar James Galope")
    print("  - Jecho Torrefranca")
    print("  - John Neil Tamondong")
    print("="*60)
    
    curator = BikeDataCurator('hour.csv')
    
    if curator.load_data():
        curator.create_all_datasets()
        
        print("\n" + "="*60)
        print("ฅ^>⩊<^ ฅ RUNNING... ฅ^>⩊<^ ฅ")
        print("="*60)

        print("\n" + "="*60)
        print("CORRELATION ANALYSIS")
        print("="*60)

        try:
            correlation_data = pd.read_csv('correlation.csv')
            correlator = CorrelationAnalyzer(correlation_data)
            correlator.generate_correlation_report()
            correlator.visualize_correlation_heatmap()
            correlator.visualize_rental_correlations()
        except FileNotFoundError:
            print("✗ correlation.csv not found.")
        except Exception as e:
            print(f"✗ Error in correlation analysis: {e}")
        
        print("\n" + "="*60)
        print("DESCRIPTIVE ANALYSIS")
        print("="*60)
        try:
            desc_df = pd.read_csv('descriptive.csv')
            if 'Section' in desc_df.columns:
                for sec in ['PLAN','BASIC_STATS','TABULATION','COMPARISON','DISTRIBUTION','OUTLIERS']:
                    sec_count = len(desc_df[desc_df['Section'] == sec])
                    print(f"{sec:<13}: {sec_count} rows")
            else:
                print(f"descriptive.csv loaded: {len(desc_df)} rows")

            try:
                basic_head = desc_df[desc_df['Section']=='BASIC_STATS'].head(3)
                if not basic_head.empty:
                    print("\nTop BASIC_STATS preview (first 3 rows):")
                    print(basic_head[['Variable','Mean','Median','Std']].to_string(index=False))
            except Exception:
                pass

            print("\n✓ Descriptive analysis summary printed.")
        except FileNotFoundError:
            print("✗ descriptive.csv not found.")

        print("\n" + "="*60)
        print("PREDICTIVE ANALYSIS")
        print("="*60)
        
        try:
            predictive_data = pd.read_csv('predictive.csv')
            predictor = PredictiveAnalyzer(predictive_data)
            
            predictor.prepare_data(test_size=0.2, random_state=42)
            
            predictor.train_linear_regression()
            predictor.train_decision_tree(max_depth=10)
            
            predictor.get_feature_importance()
            
            predictor.compare_models()
            
            predictor.save_prediction_metrics()
            predictor.save_prediction_results()
            
            predictor.visualize_predictions()
            
            print("\n✓ Predictive analysis complete!")
        except FileNotFoundError:
            print("✗ predictive.csv not found.")
        except Exception as e:
            print(f"✗ Error in predictive analysis: {e}")
        
        print("\n" + "="*60)
        print("ANALYSIS COMPLETE!")
        print("="*60)
        print("\nGenerated files:")
        print("  Data files:")
        print("    - correlation.csv ✓")
        print("    - descriptive.csv ✓")
        print("    - predictive.csv ✓")
        print("    - predictive_data/prediction_metrics.csv ✓")
        print("    - predictive_data/prediction_results.csv ✓")
        print("\n  Visualization folders:")
        print("    - correlation_graphs/ (2 charts) ✓")
        print("    - descriptive_charts/ (12 charts) ✓")
        print("    - predictive_charts/ (12 charts) ✓")
        print("\n" + "="*60)<|MERGE_RESOLUTION|>--- conflicted
+++ resolved
@@ -750,16 +750,8 @@
         os.makedirs(os.path.dirname(save_path), exist_ok=True)
         
         plt.figure(figsize=(12, 10))
-<<<<<<< HEAD
-
-        mask = np.triu(np.ones_like(self.correlation_matrix, dtype=bool))
         
         sns.heatmap(self.correlation_matrix, 
-                    mask=mask,
-=======
-        
-        sns.heatmap(self.correlation_matrix, 
->>>>>>> 8278adf6
                     annot=True, 
                     fmt='.2f', 
                     cmap='coolwarm', 
